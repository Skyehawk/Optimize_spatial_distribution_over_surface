# Spatial_optimizer.py
from __future__ import annotations

# Syntax sugar stuff
# Handle some function loading stuff for the optimizer
from functools import partial
from typing import Optional

# Base imports
import geopandas as gpd  # v 0.14.4
import matplotlib.pyplot as plt  # Visulization - v 3.8.4
import numpy as np  # Array manipulation - v 1.26.4

# Visulization libs outside of mpl
from IPython.display import clear_output

# Scipy imports for spatial optimization
from scipy.ndimage import gaussian_filter  # Smoothing - v 1.13.0
from scipy.optimize import differential_evolution  # v 1.13.0
<<<<<<< HEAD
=======

from scipy.optimize.nonlin import scipy
>>>>>>> 2b837889


# Shapely imports for polygon handling and unions
from shapely.geometry import Polygon as ShapelyPolygon
from shapely.ops import unary_union

# Import all of our plotting functions from ploting_utils.py, these take up a LOT of lines, moved for readability
from plotting_utils import (
    plot_generated_surface,
    plot_observation_points_with_polygons_3d,
)

def generate_surface(map_size: int = 100):

    """
    Return a square test dataset (surface), valid areas, and coordinates in the form of numpy arrays.
    The resultant test data somewhat mimics real-world terrain.

    Keyword arguments:
    map_size -- size of the x AND y dimension of the test data
    """

    # Generate structured surface data coordinates, named xx & yy by convention
    xx, yy = np.meshgrid(np.linspace(-10, 10, map_size), np.linspace(-10, 10, map_size))

    # Create basin and range structure using combined functions and Gaussian filters
    generated_surface = (
        np.sin(xx) * np.cos(yy) * 20
        + np.sin(0.5 * xx) * np.cos(0.5 * yy) * 10
        + np.sin(0.25 * xx) * np.cos(0.25 * yy) * 5
    )

    # Apply gaussian filter to smooth out the surface
    generated_surface = gaussian_filter(generated_surface, sigma=2)

    # Add aggressive cliffs and valleys
    cliffs = (np.tanh(2 * (xx - 5)) - np.tanh(2 * (xx + 5))) * 20
    valleys = -(np.tanh(2 * (yy - 5)) - np.tanh(2 * (yy + 5))) * 20
    generated_surface += cliffs + valleys

    # Apply another gaussian filter for smooth transitions
    generated_surface = gaussian_filter(generated_surface, sigma=1)

    # Add random noise
    generated_surface += np.random.rand(map_size, map_size) * 5

    # Add lakes (negative values will be below sea level)
    generated_surface -= (
        np.exp(-0.05 * ((xx - 2) ** 2 + (yy - 2) ** 2)) * 30
        + np.exp(-0.05 * ((xx + 2) ** 2 + (yy + 2) ** 2)) * 30
    )

    # Normalize surface to be within 0 to 100 feet range
    generated_surface = (
        100
        * (generated_surface - np.min(generated_surface))
        / (np.max(generated_surface) - np.min(generated_surface))
    )

    # Prioritize center of mask using a gaussian dist as starting point
    valid_mask_base = np.exp(-0.1 * (xx**2 + yy**2))

    # Add blocks of random noise and apply gaussian filter to create blobs
    np.random.seed(42)  # For reproducibility
    noise = np.random.rand(map_size, map_size)
    smooth_noise = gaussian_filter(
        noise, sigma=10
    )  # Adjust sigma for larger/smaller blobs of valid or invalid areas
    generated_valid_mask = (
        valid_mask_base + smooth_noise
    ) > 0.5  # Combine and threshold to get a binary result

    return generated_surface, generated_valid_mask, xx, yy


def get_visible_area_3d_poly(
    surface: np.ndarray,
    obs_x: int | float,
    obs_y: int | float,
    obs_height: int | float,
    max_radius: int | float,
    num_transects: Optional[int] = 90,
) -> ShapelyPolygon:

    """
    Return a Shaply polygon based on a raytracing approach from an observation point.
    Polygon in based on num_transects and a max distance. line of sight is
    calculated by sweeping a 0 degrees elevation (i.e. laser level approach)

    Arguments:
    surface    -- surface surface, 2d array of elevation values
    obs_x      -- x coordinate in surface crds
    obs_y      -- y coordinate in surface crds
    obs_height -- additional "tower" height above the surface at (obs_x, obs_y)
    max_radius -- maximum distance a transect (ray) is cast, whereafter the max radius will be assumed

    Keyword Arguments:
    num_transects -- Int -- (default 90) number of instances to be checked, divided over 360 degrees
    """

    polygon_points = []
    surface_shape_0, surface_shape_1 = (
        surface.shape
    )  # Caching outside loop to avoid repeated lookups

    # Loop through our angles and distances (steps).
    # This nested loop isn't the most efficent, we should probally unroll it
    for angle in np.linspace(0, 2 * np.pi, num_transects, endpoint=False):
        dx = np.cos(angle)
        dy = np.sin(angle)
        obs_elevation = surface[
            int(np.round(obs_x)), int(np.round(obs_y))
        ]  # Convert to integers for approximaton

        max_distance = 0
        max_x, max_y = obs_x, obs_y

        # Check if angle/step has intersected terrain, at surface boundery, or at max_radius
        for step in range(1, max_radius + 1):
            x_flt = obs_x + step * dx
            y_flt = obs_y + step * dy
            x_int = int(round(x_flt))  # Ints for checking if we are at map boundery
            y_int = int(round(y_flt))
            if (
                x_int < 0
                or y_int < 0
                or x_int >= surface_shape_0
                or y_int >= surface_shape_1
            ):
                break

            distance_sq = (x_flt - obs_x) ** 2 + (y_flt - obs_y) ** 2
            target_elevation = surface[x_int, y_int]
            line_elevation = (obs_elevation + obs_height) - (
                (obs_elevation + obs_height) - target_elevation
            ) * (distance_sq / (max_radius**2))

            if target_elevation > line_elevation:
                break

            if distance_sq > max_distance:
                max_distance = distance_sq
                max_x, max_y = x_int, y_int

        polygon_points.append((max_x, max_y))  # Append the point to the polygon

    # Create a Shapely Polygon from the collected points
    polygon = ShapelyPolygon(polygon_points)
    return polygon



def create_callback(method: str, kwargs):

    """
    Returns a callback function with access to the kwargs via closure
    """

    def callback(intermediate_result: scipy.optimize.OptimizeResult) -> None:

        """
        Plot the current best solution of the optimizer thus far. Callback is purely
        for progrss and visulization, not necessary for core functionality.

        Arguments:
        intermediate_result -- Supplied by differential_evolution
        """
        # Extract current best solution coordinates to a listkl:w

        current_solution = intermediate_result.x
        current_solution = [
            (int(current_solution[i]), int(current_solution[i + 1]))
            for i in range(0, len(current_solution), 2)  # Step through coordinate pairs
        ]

        observation_polygons = []
        fixed_polygons = []

        if (
            method == "3d_poly"
        ):  # Use simplified (efficent) view area polygon approximaton
            for obs_x, obs_y in current_solution:
                obs_visible_area = get_visible_area_3d_poly(dem, obs_x, obs_y, **kwargs)
                observation_polygons.append(obs_visible_area)
            for fix_x, fix_y in fixed_points:
                fix_visible_area = get_visible_area_3d_poly(
                    dem,
                    fix_x,
                    fix_y,
                    **kwargs,
                )
                fixed_polygons.append(fix_visible_area)
        else:
            raise ValueError(
                "Invalid method specified. Must be one of: '3d_poly','3d_poly_with_obstructions'"
            )

        # Clear previous plot so we see an "updating" plot
        clear_output(wait=True)

        # Plot the current solution
        plot_observation_points_with_polygons_3d(
            surface=dem,
            valid_mask=valid_mask,
            observation_points=current_solution,
            fixed_points=fixed_points,
            observation_polygons=observation_polygons,  # pass an empty list if you don't want to plot the polys when optimizing
            fixed_polygons=fixed_polygons,
            annotation=f"{current_solution}\ndifferential_evolution: f(x){intermediate_result.fun}",
            ax=ax_op,
        )

        plt.pause(0.1)  # Pause to allow the plot to update

    return callback


def objective(
    params: np.ndarray,
    surface: np.ndarray,
    valid_mask: np.ndarray,
    fixed_points: list[list[int | float]],
    method: Optional[str] = "3d_poly",
    **kwargs,
) -> float:

    """
    Return the score of the current solution. Used as the fitness function for
    differential_evolution
    - Prioriries
    - 1) Do not place on invalid areas (harsh penelty will prevent this)
    - 2) Map coverage - we desire high coverage for the given n points (what we are optimizing for)

    Arguments:
    params        -- A 1D array containing the x and y coordinates of
                     the points being optimized as determined by differential_evolution,
                     THIS IS SUPPLIED BY differential_evolution (initially derived ferom bounds)
    surface       -- 2d float array of surface elevation
    valid_mask    -- 2d boolean array of the valid_mask cost surface
    fixed_points  -- Coordinate pairs of fixed observation points not allowed to change
    **kwargs      -- Additional arguments passed to through the fitness function (objective) to get_visible_area_3d_poly()

    Keyword Arguments:
    method        -- User defined function id for calculating the visible area
    """
    points = params.reshape(
        -1, 2
    )  # unflatten the points supplied by differential_evolution
    visible_area_polys = []
    penalty = 0  # Initialize penalty, start at zero

    # Include fixed points in the points to be evaluated to get accurate coverage
    all_points = np.vstack((points, fixed_points))

    for i, (obs_x, obs_y) in enumerate(all_points):
        # Ensure indices are within bounds and convert to integer (for speed)
        obs_x = int(np.clip(obs_x, 0, surface.shape[1] - 1))
        obs_y = int(np.clip(obs_y, 0, surface.shape[0] - 1))

        # Only check validity for observation points
        if i < len(points):
            # Check if the point is in a valid area, if this were a continious cost surface this check would need to change
            if valid_mask[obs_x, obs_y] == 0:
                penalty += 1000  # Add large penalty for invalid point, this can be modified for a continious cost surface (not binary/thresholded)

        if method == "3d_poly":
            visible_area = get_visible_area_3d_poly(
                surface=surface,
                obs_x=obs_x,
                obs_y=obs_y,
                **kwargs,
            )
        else:
            raise ValueError(
                "Invalid method specified, methods trimmed for example code. Must be one of: '3d_poly'"
            )

        # Handle potential invalid shapely geometries from our visibility functions, buffer helps resolve
        if not visible_area.is_valid:
            visible_area = visible_area.buffer(0)

        visible_area_polys.append(visible_area)

    if visible_area_polys:
        # Calculate total visible area (map coverage) if visible_area_polys is not empty
        map_coverage = (gpd.GeoSeries(unary_union(visible_area_polys)).area).iloc[
            0
        ] / np.prod(surface.shape)
    else:
        map_coverage = 0  # return 0 if there is no valid visible_area_polys (this is an edge case, not likely we enter here)

    return -(
        map_coverage - penalty
    )  # Return negative to minimize negative coverage (uncovered areas), penalize invalid points


def visibility_optimized_points_3d(
    surface: np.ndarray,
    valid_mask: np.ndarray,
    n_points: int,
    method: str,
    fixed_points: list[list[int | float]],
    **kwargs,
) -> tuple[
    list[list[int | float]],
    list[list[int | float]],
    list[ShapelyPolygon],
    list[ShapelyPolygon],
]:

    """
    Return:
    observation_points   -- Found optimized points coordinates, float or int
    fixed_points         -- Fixed point coordinates, as we passed in, float or int
    observation_polygons -- Visibility coverage polygon for optimized points
    fixed_polygons       -- Same as observation_polygons, but for fixed points

    Arguments:
    n_points             -- Number of points to place/ optimize
    surface              -- 2d float array of surface elevation
    valid_mask           -- 2d boolean array of the valid_mask cost surface
    method               -- User defined function id for calculating the visible area (e.g. "3d_poly")
    fixed_points         -- Coordinate pairs of fixed observation points not allowed to change
    **kwargs             -- Additional arguments passed to through the fitness function (objective) to get_visible_area_3d_poly()
    """

    surface_height, surface_width = (
        surface.shape
    )  # use the surface size as our maximum bounds

    # Create n_points number of bounds coordinates, one set for each n_point
    bounds = [
        (0, surface_height - 1),
        (0, surface_width - 1),
    ] * n_points  # This could also be an instance of the scipy.optimize.Bounds class

    # Some plotting stuff - persistent figure and update in the window inplace (mpl interacive mode) to see the optimization in real-time
    plt.ion()  # interactive mode to make updating the plot in a singular window possible

    # Create a partial function to include fixed arguments and keyword args
    # that differential evolution can use, this allows us to pass **kwargs
    # in differential_evolution(), which has a strict args=(...) pattern,
    objective_with_args = partial(
        objective,
        surface=surface,
        valid_mask=valid_mask,
        fixed_points=fixed_points,
        method=method,
        **kwargs,
    )

    # Create a callback function w/ access to the kwargs since by default the callback is VERY limited
    callback_with_kwargs = create_callback(method, kwargs)

    # Begin the differential evolution
    result = differential_evolution(
        objective_with_args,
        bounds,
        init="halton",  # Several options avalible including: 'latinhypercube' (efficent) & 'sobol' (accurate)
        strategy="best1bin",  # Several options avalible. 'best1bin' is sufficent for most optimization
        maxiter=1000,  # Maximum number of iterations before ending
        popsize=10,  # Multiplier of population size - impacted by initilization 5 - 15 has worked well
        tol=0.05,  # Tolerence threshold to stop iterating
        polish=True,  # Default true - polish with scipy.minimize
        workers=6,  # CPU cores to use
        updating="deferred",  # If "intermediate" - able to check for better solution within generation, "deferred" necessary if multiple worrkers
        disp=True,  # Return feedback on state of optimizer on terninal as it is running (iteration and score)
        callback=callback_with_kwargs,  # (optional) callback function (above) for live updates as the optimizer runs
    )

    plt.ioff()  # Turn off interactive mode when done

    optimized_points = result.x.reshape(-1, 2)  # reshape back to coordinat pairs
    observation_points = [(point[0], point[1]) for point in optimized_points]

    observation_polygons = []
    fixed_polygons = []

    if method == "3d_poly":  # Use simplified (efficent) view area polygon approximaiton
        for obs_x, obs_y in observation_points:
            obs_visible_area = get_visible_area_3d_poly(surface, obs_x, obs_y, **kwargs)
            observation_polygons.append(obs_visible_area)
        for fix_x, fix_y in fixed_points:
            fix_visible_area = get_visible_area_3d_poly(
                surface,
                fix_x,
                fix_y,
                **kwargs,
            )
            fixed_polygons.append(fix_visible_area)
    else:
        raise ValueError(
            "Invalid method specified. Must be one of: '3d_poly','3d_poly_with_obstructions'"
        )

    return observation_points, fixed_points, observation_polygons, fixed_polygons


if __name__ == "__main__":
    dem_size = 100
    dem, valid_mask, x, y = generate_surface(dem_size)
    plot_generated_surface(dem, valid_mask)

    # Fixed points (y, x) that we will optimize other points, fixed points do not move
    fixed_points = np.array(
        [[5, 17], [85, 80]]
    )  # locations of pre-existing points (crds in float or int)

    fig_op, ax_op = plt.subplots(
        1, 1, figsize=(8, 6)
    )  # figure and axis we will be updating to visulize the optimization in progress

    n_points = 2  # Int: number of new observation points to place to increase coverage, these will be moved as we optimize
    polygon_method = "3d_poly"  # Two options: '3d_poly' (faster by about 8x) and  <removed for brevity>'3d_poly_with_obstructions' (more accurate, especially in complex terrain)
    pt_height = 5  # Float or Int: Height of transmitter/ sensor - in map units, for ALL towers (including pre existing)
    pt_max_radius = 30  # Float or Int: Maximum transmission/view distance from tower
    pt_n_transects = 90  # Int: Number of rays (transects) cast to generate polygon - complex terrain at distance will require more rays, defaut 90 (4 degrees between rays). This can roughly be considered analogous to camera resolution

    obs_pts = visibility_optimized_points_3d(
        surface=dem,
        valid_mask=valid_mask,
        n_points=n_points,
        fixed_points=fixed_points,
        method=polygon_method,
        # Additional kwargs to pass to the spatial evaluation.
        # These should ultimatly be part of a class with properties if any more complex than ~3 parameters
        obs_height=pt_height,
        max_radius=pt_max_radius,
        num_transects=pt_n_transects,
    )
    observation_points, fixed_points, observation_polygons, fixed_polygons = obs_pts
    print(observation_points)

    # display final plot with optimized points and coverage polygons
    fig, ax = plt.subplots(1, 1, figsize=(8, 6))
    plot_observation_points_with_polygons_3d(
        surface=dem,
        valid_mask=valid_mask,
        observation_points=observation_points,
        fixed_points=fixed_points,
        observation_polygons=observation_polygons,
        fixed_polygons=fixed_polygons,
        ax=ax,
    )

    plt.show()
# EOF<|MERGE_RESOLUTION|>--- conflicted
+++ resolved
@@ -17,12 +17,6 @@
 # Scipy imports for spatial optimization
 from scipy.ndimage import gaussian_filter  # Smoothing - v 1.13.0
 from scipy.optimize import differential_evolution  # v 1.13.0
-<<<<<<< HEAD
-=======
-
-from scipy.optimize.nonlin import scipy
->>>>>>> 2b837889
-
 
 # Shapely imports for polygon handling and unions
 from shapely.geometry import Polygon as ShapelyPolygon
